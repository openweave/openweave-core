--- conflicted
+++ resolved
@@ -296,22 +296,10 @@
     CommandSender mCommandSender;
     void Command_Send (void);
     void Command_End (const bool aAbort = false);
-<<<<<<< HEAD
-    static void IncomingUpdateRequest(nl::Weave::ExchangeContext *ec, const nl::Weave::IPPacketInfo *pktInfo,
-            const nl::Weave::WeaveMessageInfo *msgInfo, uint32_t profileId,
-            uint8_t msgType, PacketBuffer *payload);
-    static void IncomingPartialUpdateRequest(nl::Weave::ExchangeContext *ec, const nl::Weave::IPPacketInfo *pktInfo,
-            const nl::Weave::WeaveMessageInfo *msgInfo, uint32_t profileId,
-            uint8_t msgType, PacketBuffer *payload);
-    static void IncomingUpdateRequestHandler(nl::Weave::ExchangeContext *ec, const nl::Weave::IPPacketInfo *pktInfo,
-            const nl::Weave::WeaveMessageInfo *msgInfo, uint32_t profileId,
-            uint8_t msgType, PacketBuffer *payload);
-=======
     static void OnMessageReceivedForCustomCommand (nl::Weave::ExchangeContext *aEC, const nl::Inet::IPPacketInfo *aPktInfo,
         const nl::Weave::WeaveMessageInfo *aMsgInfo, uint32_t aProfileId,
         uint8_t aMsgType, PacketBuffer *aPayload);
     static void HandleCustomCommandTimeout(nl::Weave::System::Layer* aSystemLayer, void *aAppState, ::nl::Weave::System::Error aErr);
->>>>>>> 48f35dba
 };
 
 static MockWdmSubscriptionResponderImpl gWdmSubscriptionResponder;
@@ -1055,167 +1043,7 @@
     mCommandSender.Close(aAbort);
 }
 
-<<<<<<< HEAD
-void MockWdmSubscriptionResponderImpl::IncomingUpdateRequestHandler(nl::Weave::ExchangeContext *ec, const nl::Weave::IPPacketInfo *pktInfo,
-    const nl::Weave::WeaveMessageInfo *msgInfo, uint32_t profileId,
-            uint8_t msgType, PacketBuffer *payload)
-{
-    switch (msgType)
-    {
-        case kMsgType_UpdateRequest:
-            IncomingUpdateRequest(ec, pktInfo, msgInfo, profileId, msgType, payload);
-            break;
-
-        case kMsgType_PartialUpdateRequest:
-            IncomingPartialUpdateRequest(ec, pktInfo, msgInfo, profileId, msgType, payload);
-            break;
-
-        default:
-            WeaveLogError(DataManagement, "Unexpected message with type 0x" PRIu8 "");
-            PacketBuffer::Free(payload);
-            ec->Close();
-            break;
-    }
-}
-
-void MockWdmSubscriptionResponderImpl::IncomingUpdateRequest(nl::Weave::ExchangeContext *ec, const nl::Weave::IPPacketInfo *pktInfo,
-    const nl::Weave::WeaveMessageInfo *msgInfo, uint32_t profileId,
-            uint8_t msgType, PacketBuffer *payload)
-{
-    WEAVE_ERROR     err     = WEAVE_NO_ERROR;
-    nl::Weave::TLV::TLVReader reader;
-    nl::Weave::TLV::TLVWriter writer;
-    UpdateRequest::Parser parser;
-    UpdateResponse::Builder updateResponseBuilder;
-    StatusReport statusReport;
-    uint8_t updateResponseBuf[512];
-    ReferencedTLVData referenceTLVData;
-    PacketBuffer * mBuf   = PacketBuffer::NewWithAvailableSize(1024);
-    MockWdmSubscriptionResponderImpl * pResponder = reinterpret_cast<MockWdmSubscriptionResponderImpl *>(ec->AppState);
-
-    VerifyOrExit(NULL != pResponder, err = WEAVE_ERROR_INCORRECT_STATE);
-
-    WeaveLogDetail(DataManagement, "Incoming Update Request, dumping it");
-
-    reader.Init(payload);
-    reader.Next();
-    DebugPrettyPrint(reader);
-
-    WeaveLogDetail(DataManagement, "constructing notification if subscription exists and status report");
-
-    if (pResponder->mUpdateTiming != MockWdmNodeOptions::kTiming_NoSub)
-    {
-        pResponder->mLocaleSettingsDataSource.Mutate();
-        SubscriptionEngine::GetInstance()->GetNotificationEngine()->Run();
-    }
-
-    writer.Init(updateResponseBuf, sizeof(updateResponseBuf));
-    err = updateResponseBuilder.Init(&writer);
-    SuccessOrExit(err);
-
-    {
-        VersionList::Builder &lVLBuilder = updateResponseBuilder.CreateVersionListBuilder();
-        lVLBuilder.AddVersion(pResponder->mLocaleSettingsDataSource.GetVersion());
-        lVLBuilder.EndOfVersionList();
-        SuccessOrExit(lVLBuilder.GetError());
-    }
-
-    {
-        StatusList::Builder &lSLBuilder = updateResponseBuilder.CreateStatusListBuilder();
-        lSLBuilder.AddStatus(nl::Weave::Profiles::kWeaveProfile_Common, nl::Weave::Profiles::Common::kStatus_Success);
-        lSLBuilder.EndOfStatusList();
-        SuccessOrExit(lSLBuilder.GetError());
-    }
-
-    updateResponseBuilder.EndOfResponse();
-    SuccessOrExit(updateResponseBuilder.GetError());
-
-    referenceTLVData.init(sizeof(updateResponseBuf), sizeof(updateResponseBuf), updateResponseBuf);
-
-    statusReport.init(nl::Weave::Profiles::kWeaveProfile_Common, nl::Weave::Profiles::Common::kStatus_Success, &referenceTLVData);
-    err = statusReport.pack(mBuf);
-    SuccessOrExit(err);
-
-    err = ec->SendMessage(nl::Weave::Profiles::kWeaveProfile_Common, nl::Weave::Profiles::Common::kMsgType_StatusReport, mBuf, nl::Weave::ExchangeContext::kSendFlag_RequestAck);
-    mBuf = NULL;
-    SuccessOrExit(err);
-
-exit:
-    WeaveLogFunctError(err);
-
-    if (NULL != payload)
-    {
-        PacketBuffer::Free(payload);
-        payload = NULL;
-    }
-
-    if (NULL != mBuf)
-    {
-        PacketBuffer::Free(mBuf);
-        mBuf = NULL;
-    }
-
-    if (NULL != ec)
-    {
-        ec->Close();
-    }
-}
-
-void MockWdmSubscriptionResponderImpl::IncomingPartialUpdateRequest(nl::Weave::ExchangeContext *ec, const nl::Weave::IPPacketInfo *pktInfo,
-    const nl::Weave::WeaveMessageInfo *msgInfo, uint32_t profileId,
-            uint8_t msgType, PacketBuffer *payload)
-{
-    WEAVE_ERROR     err     = WEAVE_NO_ERROR;
-    nl::Weave::TLV::TLVReader reader;
-    UpdateRequest::Parser parser;
-    WeaveLogDetail(DataManagement, "Incoming PartialUpdate Request");
-
-    // Set the handler on the EC, as we'll get more requests on this exchange.
-    ec->OnMessageReceived = IncomingUpdateRequestHandler;
-
-    reader.Init(payload);
-    reader.Next();
-    parser.Init(reader);
-    parser.CheckSchemaValidity();
-
-    reader.Init(payload);
-    DebugPrettyPrint(reader);
-
-    PacketBuffer * msgBuf   = PacketBuffer::NewWithAvailableSize(0);
-    VerifyOrExit(NULL != msgBuf, err = WEAVE_ERROR_NO_MEMORY);
-
-    err = ec->SendMessage(nl::Weave::Profiles::kWeaveProfile_WDM,
-                          nl::Weave::Profiles::DataManagement::kMsgType_UpdateContinue,
-                          msgBuf,
-                          nl::Weave::ExchangeContext::kSendFlag_RequestAck);
-    msgBuf = NULL;
-    SuccessOrExit(err);
-
-exit:
-    WeaveLogFunctError(err);
-
-    if (NULL != payload)
-    {
-        PacketBuffer::Free(payload);
-        payload = NULL;
-    }
-
-    if (NULL != msgBuf)
-    {
-        PacketBuffer::Free(msgBuf);
-        msgBuf = NULL;
-    }
-
-    // Don't close the EC; more requests fill follow.
-    // TODO: we should close the EC on a timeout.
-}
-
 void MockWdmSubscriptionResponderImpl::CommandEventHandler(void * const aAppState, CommandSender::EventType aEvent, const CommandSender::InEventParam &aInParam, CommandSender::OutEventParam &aOutEventParam)
-=======
-void MockWdmSubscriptionResponderImpl::OnMessageReceivedForCustomCommand (nl::Weave::ExchangeContext *aEC, const nl::Inet::IPPacketInfo *aPktInfo,
-        const nl::Weave::WeaveMessageInfo *aMsgInfo, uint32_t aProfileId,
-        uint8_t aMsgType, PacketBuffer *aPayload)
->>>>>>> 48f35dba
 {
     MockWdmSubscriptionResponderImpl *_this = static_cast<MockWdmSubscriptionResponderImpl *>(aAppState);
 
